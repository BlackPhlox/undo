--- conflicted
+++ resolved
@@ -63,9 +63,5 @@
 
 ## TODO
 - Add UndoCmd merging.
-<<<<<<< HEAD
-- Add a container for multiple UndoStacks.
-=======
->>>>>>> 74415c02
 - Add more examples.
 - ???